import torch
import torch.nn as nn
from utils import to_cuda
from utils import get_transition_value
from custom_layers import PixelwiseNormalization, WSConv2d, WSLinear, UpSamplingBlock


def conv_bn_relu(in_dim, out_dim, kernel_size, padding=0):
    return nn.Sequential(
        WSConv2d(in_dim, out_dim, kernel_size, padding),
        nn.LeakyReLU(negative_slope=.2),
        PixelwiseNormalization()
    )


class UnetDownSamplingBlock(nn.Module):

    def __init__(self, in_dim, out_dim):
        super().__init__()
        self.model = nn.Sequential(
            conv_bn_relu(in_dim, out_dim, 3, 1),
            conv_bn_relu(out_dim, out_dim, 3, 1),
        )

    def forward(self, x):
        return self.model(x)


class UnetUpsamplingBlock(nn.Module):

    def __init__(self, in_dim, out_dim):
        super().__init__()
        self.model = nn.Sequential(
            conv_bn_relu(in_dim, out_dim, 3, 1),
            conv_bn_relu(out_dim, out_dim, 3, 1)
        )

    def forward(self, x):
        x = self.model(x)
        return x


batch_indexes = {

}
pose_indexes = {

}


def generate_pose_channel_images(min_imsize, max_imsize, device, pose_information, dtype):
    batch_size = pose_information.shape[0]
    if pose_information.shape[1] == 1:
        pose_images = []
        imsize = min_imsize
        while imsize <= max_imsize:
            new_im = torch.zeros((batch_size, 1, imsize, imsize), dtype=dtype, device=device)
            imsize *= 2
            pose_images.append(new_im)
        return pose_images
    num_poses = pose_information.shape[1] // 2
    pose_x = pose_information[:, range(0, pose_information.shape[1], 2)].view(-1)
    pose_y = pose_information[:, range(1, pose_information.shape[1], 2)].view(-1)
    assert batch_size <= 256, "Overflow error for batch size > 256"
    if (max_imsize, batch_size) not in batch_indexes.keys():
        batch_indexes[(max_imsize, batch_size)] = torch.cat(
            [torch.ones(num_poses, dtype=torch.long)*k for k in range(batch_size)])
        pose_indexes[(max_imsize, batch_size)] = torch.arange(0, num_poses).repeat(batch_size)
    batch_idx = batch_indexes[(max_imsize, batch_size)]
    pose_idx = pose_indexes[(max_imsize, batch_size)].clone()
    # All poses that are outside image, we move to the last pose channel
    illegal_mask = ((pose_x < 0) + (pose_x >= 1.0) + (pose_y < 0) + (pose_y >= 1.0)) != 0
    pose_idx[illegal_mask] = num_poses
    pose_x[illegal_mask] = 0
    pose_y[illegal_mask] = 0
    pose_images = []
    imsize = min_imsize
    while imsize <= max_imsize:
        new_im = torch.zeros((batch_size, num_poses+1, imsize, imsize), dtype=dtype, device=device)

        px = (pose_x * imsize).long()
        py = (pose_y * imsize).long()
        new_im[batch_idx, pose_idx, py, px] = 1
        new_im = new_im[:, :-1] # Remove "throwaway" channel
        pose_images.append(new_im)
        imsize *= 2
    return pose_images


class Generator(nn.Module):

    def __init__(self,
                 pose_size,
                 start_channel_dim,
                 image_channels):
        super().__init__()
        # Transition blockss
        self.orig_start_channel_dim = start_channel_dim
        self.image_channels = image_channels
        self.transition_value = 1.0
        self.num_poses = pose_size // 2
        self.to_rgb_new = WSConv2d(start_channel_dim, self.image_channels, 1, 0)
        self.to_rgb_old = WSConv2d(start_channel_dim, self.image_channels, 1, 0)

        self.core_blocks_down = nn.ModuleList([
            to_cuda(UnetDownSamplingBlock(start_channel_dim, start_channel_dim)),
        ])
        self.core_blocks_up = nn.ModuleList([
            nn.Sequential(
                conv_bn_relu(start_channel_dim+self.num_poses, start_channel_dim, 1, 0),
                to_cuda(UnetUpsamplingBlock(start_channel_dim, start_channel_dim))
            )
            
        ])

        self.new_up = nn.Sequential()
        self.old_up = nn.Sequential()
        self.new_down = nn.Sequential()
        self.from_rgb_new = to_cuda(
            conv_bn_relu(self.image_channels, start_channel_dim, 1, 0))
        self.from_rgb_old = to_cuda(
            conv_bn_relu(self.image_channels, start_channel_dim, 1, 0))
        self.current_imsize = 4
        self.upsampling = UpSamplingBlock()
        self.prev_channel_size = start_channel_dim
        self.downsampling = nn.AvgPool2d(2)
        self.extension_channels = []

    def extend(self, output_dim):
        print("extending G", output_dim)
        # Downsampling module
        self.extension_channels.append(output_dim)
        self.current_imsize *= 2

        self.from_rgb_old = nn.Sequential(
            nn.AvgPool2d([2, 2]),
            self.from_rgb_new
        )
        if self.current_imsize == 8:
            core_block_up = nn.Sequential(
                self.core_blocks_up[0],
                UpSamplingBlock()
            )
            self.core_blocks_up = nn.ModuleList([core_block_up])
        else:
            core_blocks_down = nn.ModuleList()

            core_blocks_down.append(self.new_down)
            first = [nn.AvgPool2d(2)] + list(self.core_blocks_down[0].children())
            core_blocks_down.append(nn.Sequential(*first))
            core_blocks_down.extend(self.core_blocks_down[1:])

            self.core_blocks_down = core_blocks_down
            new_up_blocks = list(self.new_up.children()) + [UpSamplingBlock()]
            self.new_up = nn.Sequential(*new_up_blocks)
            self.core_blocks_up.append(self.new_up)

        self.from_rgb_new = to_cuda(
            conv_bn_relu(self.image_channels, output_dim, 1, 0))
        self.new_down = nn.Sequential(
            UnetDownSamplingBlock(output_dim, self.prev_channel_size)
        )
        self.new_down = to_cuda(self.new_down)
        # Upsampling modules
        self.to_rgb_old = self.to_rgb_new
        self.to_rgb_new = to_cuda(
            WSConv2d(output_dim, self.image_channels, 1, 0))

        self.new_up = to_cuda(nn.Sequential(
            conv_bn_relu(self.prev_channel_size*2+self.num_poses, self.prev_channel_size, 1, 0),
            UnetUpsamplingBlock(self.prev_channel_size, output_dim)
        ))
        self.prev_channel_size = output_dim

    def new_parameters(self):
        new_paramters = list(self.new_down.parameters()) + list(self.to_rgb_new.parameters())
        new_paramters += list(self.new_up.parameters()) + list(self.from_rgb_new.parameters())
        return new_paramters

    def forward(self, x_in, pose_info):
        unet_skips = []
        if self.current_imsize != 4:
            old_down = self.from_rgb_old(x_in)
            new_down = self.from_rgb_new(x_in)
            new_down = self.new_down(new_down)
            unet_skips.append(new_down)
            new_down = self.downsampling(new_down)
            x = get_transition_value(old_down, new_down, self.transition_value)
        else:
            x = self.from_rgb_new(x_in)

        for block in self.core_blocks_down[:-1]:
            x = block(x)
            unet_skips.append(x)
        x = self.core_blocks_down[-1](x)
        pose_channels = generate_pose_channel_images(4,
                                                     self.current_imsize, 
                                                     x_in.device,
                                                     pose_info,
                                                     x_in.dtype)
        x = torch.cat((x, pose_channels[0]), dim=1)
        x = self.core_blocks_up[0](x)

        for idx, block in enumerate(self.core_blocks_up[1:]):
            skip_x = unet_skips[-idx-1]
            assert skip_x.shape == x.shape, "IDX: {}, skip_x: {}, x: {}".format(idx, skip_x.shape, x.shape)
            x = torch.cat((x, skip_x, pose_channels[idx+1]), dim=1)
            x = block(x)

        if self.current_imsize == 4:
            x = self.to_rgb_new(x)
            return x
        x_old = self.to_rgb_old(x)
        x = torch.cat((x, unet_skips[0], pose_channels[-1]), dim=1)
        x_new = self.new_up(x)
        x_new = self.to_rgb_new(x_new)
        x = get_transition_value(x_old, x_new, self.transition_value)
        return x


def conv_module_bn(dim_in, dim_out, kernel_size, padding):
    return nn.Sequential(
        WSConv2d(dim_in, dim_out, kernel_size, padding),
        nn.LeakyReLU(negative_slope=.2)
    )


class ResNetBlock(nn.Module):

    def __init__(self, num_channels, num_conv):
        super(ResNetBlock, self).__init__()
        blocks = []
        for i in range(num_conv):
            blocks.append(
           conv_module_bn(num_channels, num_channels, 3, 1)
            )
        self.conv = nn.Sequential(*blocks)

    def forward(self, x):
        prev = x
        block_out = self.conv(x)
        res = (prev + block_out)/2
        return res


class Discriminator(nn.Module):

    def __init__(self, 
                 in_channels,
                 imsize,
                 start_channel_dim,
                 pose_size
                 ):
        self.orig_start_channel_dim = start_channel_dim
        start_channel_dim = int(start_channel_dim*(2**0.5))
        start_channel_dim = start_channel_dim // 8 * 8
        super(Discriminator, self).__init__()
        
        self.num_poses = pose_size // 2
        self.image_channels = in_channels
        self.current_imsize = 4
        self.from_rgb_new = conv_module_bn(in_channels*2, start_channel_dim, 1, 0)

        self.from_rgb_old = conv_module_bn(in_channels*2, start_channel_dim, 1, 0)
        self.new_block = nn.Sequential()
        self.core_model = nn.Sequential(
            nn.Sequential(
                conv_module_bn(start_channel_dim + self.num_poses, start_channel_dim, 3, 1),
                conv_module_bn(start_channel_dim, start_channel_dim, 4, 0),
            )
        )
        self.core_model = to_cuda(self.core_model)
        self.output_layer = WSLinear(start_channel_dim, 1)
        self.transition_value = 1.0
        self.prev_channel_dim = start_channel_dim
        self.extension_channels = []

    def extend(self, input_dim):
        self.extension_channels.append(input_dim)
        input_dim = int(input_dim * (2**0.5))
<<<<<<< HEAD
        # input_dim = input_dim // 8 * 8
=======
        input_dim = input_dim//8 * 8 
>>>>>>> 2058a339
        self.current_imsize *= 2
        output_dim = self.prev_channel_dim
        if not self.current_imsize == 8:
            self.core_model = nn.Sequential(
                self.new_block,
                *self.core_model.children()
            )
        self.from_rgb_old = nn.Sequential(
            nn.AvgPool2d([2, 2]),
            self.from_rgb_new
        )
        self.from_rgb_new = conv_module_bn(self.image_channels*2, input_dim, 1, 0)
        self.from_rgb_new = to_cuda(self.from_rgb_new)
        self.new_block = nn.Sequential(
            conv_module_bn(input_dim+self.num_poses, input_dim, 3, 1),
            conv_module_bn(input_dim, output_dim, 3, 1),
            nn.AvgPool2d([2, 2])
        )
        self.new_block = to_cuda(self.new_block)
        self.prev_channel_dim = input_dim

    def forward(self, x, condition, pose_info):
        pose_channels = generate_pose_channel_images(4,
                                                     self.current_imsize,
                                                     x.device,
                                                     pose_info,
                                                     x.dtype)
        x = torch.cat((x, condition), dim=1)
        x_old = self.from_rgb_old(x)
        x_new = self.from_rgb_new(x)
        if self.current_imsize != 4:
            x_new = torch.cat((x_new, pose_channels[-1]), dim=1)
        x_new = self.new_block(x_new)
        x = get_transition_value(x_old, x_new, self.transition_value)
        idx = 1 if self.current_imsize == 4 else 2
        for block in self.core_model.children():
            x = torch.cat((x, pose_channels[-idx]), dim=1)
            idx += 1
            x = block(x)

        x = x.view(x.shape[0], -1)
        x = self.output_layer(x)
        return x


class DeepDiscriminator(nn.Module):

    def __init__(self, 
                 in_channels,
                 imsize,
                 start_channel_dim,
                 pose_size
                 ):
        self.orig_start_channel_dim = start_channel_dim
        #start_channel_dim = int(start_channel_dim*(2**0.5))
        super(DeepDiscriminator, self).__init__()
        
        self.num_poses = pose_size // 2
        self.image_channels = in_channels
        self.current_imsize = 4
        self.from_rgb_new = conv_module_bn(in_channels*2, start_channel_dim, 1, 0)

        self.from_rgb_old = conv_module_bn(in_channels*2, start_channel_dim, 1, 0)
        self.new_block = nn.Sequential()
        self.core_model = nn.Sequential(
            nn.Sequential(
                conv_module_bn(start_channel_dim + self.num_poses, start_channel_dim, 1, 0),
                ResNetBlock(start_channel_dim, 3),
                conv_module_bn(start_channel_dim, start_channel_dim, 4, 0)
            )
        )
        self.core_model = to_cuda(self.core_model)
        self.output_layer = WSLinear(start_channel_dim, 1)
        self.transition_value = 1.0
        self.prev_channel_dim = start_channel_dim
        self.extension_channels = []

    def extend(self, input_dim):
        self.extension_channels.append(input_dim)
        #input_dim = int(input_dim * (2**0.5))
        self.current_imsize *= 2
        output_dim = self.prev_channel_dim
        if not self.current_imsize == 8:
            self.core_model = nn.Sequential(
                self.new_block,
                *self.core_model.children()
            )
        self.from_rgb_old = nn.Sequential(
            nn.AvgPool2d([2, 2]),
            self.from_rgb_new
        )
        self.from_rgb_new = conv_module_bn(self.image_channels*2, input_dim, 1, 0)
        self.from_rgb_new = to_cuda(self.from_rgb_new)
        self.new_block = nn.Sequential(
            conv_module_bn(input_dim + self.num_poses, input_dim, 1, 0),
            ResNetBlock(input_dim, 4),
            conv_module_bn(input_dim, output_dim, 1, 0),
            nn.AvgPool2d([2, 2])
        )
        self.new_block = to_cuda(self.new_block)
        self.prev_channel_dim = input_dim

    def forward(self, x, condition, pose_info):
        pose_channels = generate_pose_channel_images(4,
                                                     self.current_imsize,
                                                     x.device,
                                                     pose_info,
                                                     x.dtype)
        x = torch.cat((x, condition), dim=1)
        x_old = self.from_rgb_old(x)
        x_new = self.from_rgb_new(x)
        if self.current_imsize != 4:
            x_new = torch.cat((x_new, pose_channels[-1]), dim=1)
        x_new = self.new_block(x_new)
        x = get_transition_value(x_old, x_new, self.transition_value)
        idx = 1 if self.current_imsize == 4 else 2
        for block in self.core_model.children():
            x = torch.cat((x, pose_channels[-idx]), dim=1)
            idx += 1
            x = block(x)

        x = x.view(x.shape[0], -1)
        x = self.output_layer(x)
        return x<|MERGE_RESOLUTION|>--- conflicted
+++ resolved
@@ -278,11 +278,7 @@
     def extend(self, input_dim):
         self.extension_channels.append(input_dim)
         input_dim = int(input_dim * (2**0.5))
-<<<<<<< HEAD
-        # input_dim = input_dim // 8 * 8
-=======
         input_dim = input_dim//8 * 8 
->>>>>>> 2058a339
         self.current_imsize *= 2
         output_dim = self.prev_channel_dim
         if not self.current_imsize == 8:
