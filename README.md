# DeepPrivacy
![](images/example.gif)

DeepPrivacy is a fully automatic anonymization technique for images.
<<<<<<< HEAD
This repository contains the source code for the paper [*"DeepPrivacy: A Generative Adversarial Network for Face Anonymization"*](https://arxiv.org/abs/1909.04538), published at ISVC 2019.
=======
This repository contains the source code for the paper [*"DeepPrivacy: A Generative Adversarial Network for Face Anonymization"*](google.com), accepted to ISVC 2019.
>>>>>>> 81a857a9

![](images/generated_results.png)

The DeepPrivacy GAN never sees any privacy sensitive information, ensuring a fully anonymized image. 
It utilizes bounding box annotation to identify the privacy-sensitive area, and sparse pose information to guide the network in difficult scenarios.
![](images/generated_results_annotated.png)

DeepPrivacy detects faces with state-of-the-art detection methods.
[Mask R-CNN](https://arxiv.org/abs/1703.06870) is used to generate a sparse pose information of the face, and [DSFD](https://arxiv.org/abs/1810.10220) is used to detect faces in the image.
![](images/overall_architecture.png)

## Citation
If you find this code useful, please cite the following:
```
@article{deep_privacy, 
         title={DeepPrivacy: A Generative Adversarial Network for Face Anonymization},
         url={https://arxiv.org/abs/1909.04538},
         journal={arXiv.org},
         author={Håkon Hukkelås and Rudolf Mester and Frank Lindseth},
         year={2019}
}
```
## FDF Dataset
The FDF dataset will be released at [github:hukkelas/FDF](https://github.com/hukkelas/FDF)

## Setting up your environment
Install the following: 
- Pytorch  >= 1.0.0
- Torchvision >= 0.3.0
- NVIDIA Apex (Master branch)
- Python >= 3.6

Then, install python packages:

```pip install -r docker/requirements.txt``` 

### Docker
In our experiments, we use docker as the virtual environment. 

Our docker image can be built by running:
```bash
cd docker/

docker build -t deep_privacy . 
```
Then, training can be started with:

```bash
nvidia-docker run --rm  -it -v $PWD:/app  -e CUDA_VISIBLE_DEVICES=1 deep_privacy python -m deep_privacy.train models/default/config.yml
```

## Config files
Hyperparameters and more can be set through config files, named `config.yml`.

From our paper, the following config files corresponds to our models

- `models/default/config.yml`: Default 12M parameter model with pose (Max 256 channels in convolutions.)
- `models/no_pose/config.yml`: Default 12M parameter model without pose
- `models/large/config.yml` (**BEST:**): Default 46M parameter model with pose (Max 512 channels in convolutions). If you have the compute power, we recommend to use this model.
- `models/deep_discriminator/config.yml`: Default deep discriminator model.

### Pre-trained models
For each config file, you can download pre-trained models from the following URLS:

- [`models/default/config.yml`](https://drive.google.com/open?id=1P_UO1ZSJzIUeVEkbmhc68XB3csvAyaB9)
- [`models/no_pose/config.yml`](https://drive.google.com/open?id=1hYye3ZfrILPfpRp22mzjwwMsot6RV7DJ)
- [`models/large/config.yml`](https://drive.google.com/open?id=1RXM0xIoaHARrZ87r-PFEVVOc9BjDuWc5)
- [`models/deep_discriminator/config.yml`](https://drive.google.com/drive/folders/1DZY40wh-EpoywBsNmH7nU8iNXdt-L7O3?usp=sharing)

## Automatic inference and anonymization of images
There are several scripts to perform inference

Every scripts require a path to a `config.yml` file. In these examples, we use the default model with 256 channels in the generator.

**Download Face Detector:** Before running inference, we expect that you have downloaded the DSFD face detection model, and place it to the path: `deep_privacy/detection/dsfd/weights/WIDERFace_DSFD_RES152.pth`.
This can be downloaded from the [official repository for DSFD](https://github.com/TencentYoutuResearch/FaceDetection-DSFD)
[[Google Drive Link](https://drive.google.com/file/d/1WeXlNYsM6dMP3xQQELI-4gxhwKUQxc3-/view?usp=sharing)].

### Anonymizing a single image or folder

Run
```bash
python -m deep_privacy.inference.anonymize_folder model/default/config.yml --source_path testim.jpg --target_path testim_anonymized.jpg
```

### Anonymizing Videos

Run 
```bash
python -m deep_privacy.inference.anonymize_video model/default/config.yml --source_path path/to/video.mp4 --target_path path/to/video_anonymized.mp4
```
**Note:** DeepPrivacy is a frame-by-frame method, ensuring no temporal consistency in videos.


### Anonymizing WIDER-Face Validation Datset
Run
```
python -m deep_privacy.inference.anonymize_wider models/default/config.yml --source_path path/to/Wider/face/dataset --target_path /path/to/output/folder
```
This expects the source path to include the following folders: `WIDER_val` and `wider_face_split`.


## Calculate FID scores
1. Generate real and fake images, where the last argument is the model config:
```bash
python -m deep_privacy.metrics.fid_official.calculate_fid models/default/config.yml
```

2. Calculate FID with the official tensorflow code:
```bash
python deep_privacy/metrics/fid_official/calculate_fid_official.py models/default/fid_images/real models/default/fid_images/fake
```
Where the two last arguments are the paths to real and fake images.

**NOTE:** We use nvidias tensorflow docker container to run the FID code.: [nvcr.io/nvidia/tensorflow:19.06-py3](https://docs.nvidia.com/deeplearning/frameworks/tensorflow-release-notes/rel_19.06.html#rel_19.06)


## Training your own model

Training your own model is easy. First, download our FDF dataset, and put it under `data/fdf`.

Then run:
```bash
python -m deep_privacy.train models/default/config.yml
```


## License
All code is under MIT license, except the following:

Code under [deep_privacy/detection](deep_privacy/detection):
- DSFD is taken from [https://github.com/hukkelas/DSFD-Pytorch-Inference](https://github.com/hukkelas/DSFD-Pytorch-Inference) and follows APACHE-2.0 License
- Mask R-CNN implementation is taken from Pytorch source code at [pytorch.org](https://pytorch.org/docs/master/torchvision/models.html#object-detection-instance-segmentation-and-person-keypoint-detection)
- FID calculation code is taken from the official tensorflow implementation: [https://github.com/bioinf-jku/TTUR](https://github.com/bioinf-jku/TTUR)<|MERGE_RESOLUTION|>--- conflicted
+++ resolved
@@ -2,11 +2,8 @@
 ![](images/example.gif)
 
 DeepPrivacy is a fully automatic anonymization technique for images.
-<<<<<<< HEAD
+
 This repository contains the source code for the paper [*"DeepPrivacy: A Generative Adversarial Network for Face Anonymization"*](https://arxiv.org/abs/1909.04538), published at ISVC 2019.
-=======
-This repository contains the source code for the paper [*"DeepPrivacy: A Generative Adversarial Network for Face Anonymization"*](google.com), accepted to ISVC 2019.
->>>>>>> 81a857a9
 
 ![](images/generated_results.png)
 
